--- conflicted
+++ resolved
@@ -7,12 +7,9 @@
 import numpy as np
 from scipy.stats import special_ortho_group
 import sklearn.datasets as skd
-<<<<<<< HEAD
 import sklearn.metrics
 from sklearn.neighbors import kneighbors_graph
 import ot
-=======
->>>>>>> 7eeb44d4
 import pygsp
 
 
